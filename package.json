--- conflicted
+++ resolved
@@ -24,10 +24,7 @@
     "@modelcontextprotocol/server-postgres": "*",
     "@modelcontextprotocol/server-puppeteer": "*",
     "@modelcontextprotocol/server-slack": "*",
-<<<<<<< HEAD
-    "@modelcontextprotocol/server-brave-search": "*"
-=======
+    "@modelcontextprotocol/server-brave-search": "*",
     "@modelcontextprotocol/server-memory": "*"
->>>>>>> a1de2279
   }
 }